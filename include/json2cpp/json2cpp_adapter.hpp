--- conflicted
+++ resolved
@@ -334,12 +334,8 @@
     {
       if (m_value.is_object()) { return opt::make_optional(json2cppJsonObject(m_value)); }
 
-<<<<<<< HEAD
-      return {};
-=======
-        opt::optional<json2cppJsonObject> emptyreturn{};
-        return emptyreturn;
->>>>>>> e6dc1bbd
+      opt::optional<json2cppJsonObject> emptyreturn{};
+      return emptyreturn;
     }
 
     /**
